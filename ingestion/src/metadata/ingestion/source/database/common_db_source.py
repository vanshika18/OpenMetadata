#  Copyright 2021 Collate
#  Licensed under the Apache License, Version 2.0 (the "License");
#  you may not use this file except in compliance with the License.
#  You may obtain a copy of the License at
#  http://www.apache.org/licenses/LICENSE-2.0
#  Unless required by applicable law or agreed to in writing, software
#  distributed under the License is distributed on an "AS IS" BASIS,
#  WITHOUT WARRANTIES OR CONDITIONS OF ANY KIND, either express or implied.
#  See the License for the specific language governing permissions and
#  limitations under the License.
"""
Generic source to build SQL connectors.
"""
import traceback
from abc import ABC
from copy import deepcopy
<<<<<<< HEAD
from typing import Any, Dict, Iterable, List, Optional, Tuple
=======
from typing import Any, Iterable, List, Optional, Tuple, Union
>>>>>>> 65362c74

from pydantic import BaseModel
from sqlalchemy.engine import Connection
from sqlalchemy.engine.base import Engine
from sqlalchemy.engine.reflection import Inspector
from sqlalchemy.inspection import inspect

from metadata.generated.schema.api.data.createDatabase import CreateDatabaseRequest
from metadata.generated.schema.api.data.createDatabaseSchema import (
    CreateDatabaseSchemaRequest,
)
from metadata.generated.schema.api.data.createQuery import CreateQueryRequest
from metadata.generated.schema.api.data.createStoredProcedure import (
    CreateStoredProcedureRequest,
)
from metadata.generated.schema.api.data.createTable import CreateTableRequest
from metadata.generated.schema.api.lineage.addLineage import AddLineageRequest
from metadata.generated.schema.entity.data.table import (
    ConstraintType,
    Table,
    TableConstraint,
    TablePartition,
    TableType,
)
from metadata.generated.schema.metadataIngestion.databaseServiceMetadataPipeline import (
    DatabaseServiceMetadataPipeline,
)
from metadata.generated.schema.metadataIngestion.workflow import (
    Source as WorkflowSource,
)
from metadata.ingestion.api.models import Either, StackTraceError
from metadata.ingestion.lineage.sql_lineage import get_column_fqn
from metadata.ingestion.models.ometa_classification import OMetaTagAndClassification
from metadata.ingestion.ometa.ometa_api import OpenMetadata
from metadata.ingestion.source.connections import get_connection
from metadata.ingestion.source.database.database_service import DatabaseServiceSource
from metadata.ingestion.source.database.sql_column_handler import SqlColumnHandlerMixin
from metadata.ingestion.source.database.sqlalchemy_source import SqlAlchemySource
from metadata.ingestion.source.database.stored_procedures_mixin import QueryByProcedure
from metadata.ingestion.source.models import TableView
from metadata.utils import fqn
from metadata.utils.db_utils import get_view_lineage
from metadata.utils.filters import filter_by_table
from metadata.utils.helpers import calculate_execution_time_generator
from metadata.utils.logger import ingestion_logger

logger = ingestion_logger()


class TableNameAndType(BaseModel):
    """
    Helper model for passing down
    names and types of tables
    """

    name: str
    type_: TableType = TableType.Regular


# pylint: disable=too-many-public-methods
class CommonDbSourceService(
    DatabaseServiceSource, SqlColumnHandlerMixin, SqlAlchemySource, ABC
):
    """
    - fetch_column_tags implemented at SqlColumnHandler. Sources should override this when needed
    """

    def __init__(
        self,
        config: WorkflowSource,
        metadata: OpenMetadata,
    ):
        self.config = config
        self.source_config: DatabaseServiceMetadataPipeline = (
            self.config.sourceConfig.config
        )

        self.metadata = metadata

        # It will be one of the Unions. We don't know the specific type here.
        self.service_connection = self.config.serviceConnection.__root__.config

        self.engine: Engine = get_connection(self.service_connection)

        # Flag the connection for the test connection
        self.connection_obj = self.engine
        self.test_connection()

        self._connection = None  # Lazy init as well
        self.table_constraints = None
        self.database_source_state = set()
        self.context.table_views = []
        self.context.table_constrains = []
        self.all_table_owners: Dict[Tuple[str, str], str] = {}
        self.current_db: str = self.connection.engine.url.database
        super().__init__()

    def set_inspector(self, database_name: str) -> None:
        """
        When sources override `get_database_names`, they will need
        to setup multiple inspectors. They can use this function.
        :param database_name: new database to set
        """
        logger.info(f"Ingesting from database: {database_name}")

        new_service_connection = deepcopy(self.service_connection)
        new_service_connection.database = database_name
        self.engine = get_connection(new_service_connection)
        self.inspector = inspect(self.engine)
        self._connection = None  # Lazy init as well

    def get_database_names(self) -> Iterable[str]:
        """
        Default case with a single database.

        It might come informed - or not - from the source.

        Sources with multiple databases should overwrite this and
        apply the necessary filters.
        """
        custom_database_name = self.service_connection.__dict__.get("databaseName")

        database_name = self.service_connection.__dict__.get(
            "database", custom_database_name or "default"
        )

        # By default, set the inspector on the created engine
        self.inspector = inspect(self.engine)
        yield database_name

    def get_database_description(self, database_name: str) -> Optional[str]:
        """
        Method to fetch the database description
        by default there will be no database description
        """

    def get_schema_description(self, schema_name: str) -> Optional[str]:
        """
        Method to fetch the schema description
        by default there will be no schema description
        """

    def yield_database(
        self, database_name: str
    ) -> Iterable[Either[CreateDatabaseRequest]]:
        """
        From topology.
        Prepare a database request and pass it to the sink
        """

        yield Either(
            right=CreateDatabaseRequest(
                name=database_name,
                service=self.context.database_service.fullyQualifiedName,
                description=self.get_database_description(database_name),
                sourceUrl=self.get_source_url(database_name=database_name),
            )
        )

    def get_raw_database_schema_names(self) -> Iterable[str]:
        if self.service_connection.__dict__.get("databaseSchema"):
            yield self.service_connection.databaseSchema
        else:
            for schema_name in self.inspector.get_schema_names():
                yield schema_name

    def get_database_schema_names(self) -> Iterable[str]:
        """
        return schema names
        """
        yield from self._get_filtered_schema_names()

    def yield_database_schema(
        self, schema_name: str
    ) -> Iterable[Either[CreateDatabaseSchemaRequest]]:
        """
        From topology.
        Prepare a database schema request and pass it to the sink
        """

        yield Either(
            right=CreateDatabaseSchemaRequest(
                name=schema_name,
                database=self.context.database.fullyQualifiedName,
                description=self.get_schema_description(schema_name),
                sourceUrl=self.get_source_url(
                    database_name=self.context.database.name.__root__,
                    schema_name=schema_name,
                ),
            )
        )

    @staticmethod
    def get_table_description(
        schema_name: str, table_name: str, inspector: Inspector
    ) -> str:
        description = None
        try:
            table_info: dict = inspector.get_table_comment(table_name, schema_name)
        # Catch any exception without breaking the ingestion
        except Exception as exc:  # pylint: disable=broad-except
            logger.debug(traceback.format_exc())
            logger.warning(
                f"Table description error for table [{schema_name}.{table_name}]: {exc}"
            )
        else:
            description = table_info.get("text")
        return description

    def query_table_names_and_types(
        self, schema_name: str
    ) -> Iterable[TableNameAndType]:
        """
        Connect to the source database to get the table
        name and type. By default, use the inspector method
        to get the names and pass the Regular type.

        This is useful for sources where we need fine-grained
        logic on how to handle table types, e.g., external, foreign,...
        """

        return [
            TableNameAndType(name=table_name)
            for table_name in self.inspector.get_table_names(schema_name) or []
        ]

    def get_tables_name_and_type(self) -> Optional[Iterable[Tuple[str, str]]]:
        """
        Handle table and views.

        Fetches them up using the context information and
        the inspector set when preparing the db.

        :return: tables or views, depending on config
        """
        schema_name = self.context.database_schema.name.__root__
        try:
            if self.source_config.includeTables:
                for table_and_type in self.query_table_names_and_types(schema_name):
                    table_name = self.standardize_table_name(
                        schema_name, table_and_type.name
                    )
                    table_fqn = fqn.build(
                        self.metadata,
                        entity_type=Table,
                        service_name=self.context.database_service.name.__root__,
                        database_name=self.context.database.name.__root__,
                        schema_name=self.context.database_schema.name.__root__,
                        table_name=table_name,
                        skip_es_search=True,
                    )
                    if filter_by_table(
                        self.source_config.tableFilterPattern,
                        table_fqn
                        if self.source_config.useFqnForFiltering
                        else table_name,
                    ):
                        self.status.filter(
                            table_fqn,
                            "Table Filtered Out",
                        )
                        continue
                    yield table_name, table_and_type.type_

            if self.source_config.includeViews:
                for view_name in self.inspector.get_view_names(schema_name):
                    view_name = self.standardize_table_name(schema_name, view_name)
                    view_fqn = fqn.build(
                        self.metadata,
                        entity_type=Table,
                        service_name=self.context.database_service.name.__root__,
                        database_name=self.context.database.name.__root__,
                        schema_name=self.context.database_schema.name.__root__,
                        table_name=view_name,
                    )

                    if filter_by_table(
                        self.source_config.tableFilterPattern,
                        view_fqn
                        if self.source_config.useFqnForFiltering
                        else view_name,
                    ):
                        self.status.filter(
                            view_fqn,
                            "Table Filtered Out",
                        )
                        continue
                    yield view_name, TableType.View
        except Exception as err:
            logger.warning(
                f"Fetching tables names failed for schema {schema_name} due to - {err}"
            )
            logger.debug(traceback.format_exc())

    def get_view_definition(
        self, table_type: str, table_name: str, schema_name: str, inspector: Inspector
    ) -> Optional[str]:
        if table_type == TableType.View:
            try:
                view_definition = inspector.get_view_definition(table_name, schema_name)
                view_definition = (
                    "" if view_definition is None else str(view_definition)
                )
                return view_definition

            except NotImplementedError:
                logger.warning("View definition not implemented")

            except Exception as exc:
                logger.debug(traceback.format_exc())
                logger.warning(
                    f"Failed to fetch view definition for {table_name}: {exc}"
                )
            return None
        return None

    def is_partition(  # pylint: disable=unused-argument
        self,
        table_name: str,
        schema_name: str,
        inspector: Inspector,
    ) -> bool:
        return False

    def get_table_partition_details(  # pylint: disable=unused-argument
        self,
        table_name: str,
        schema_name: str,
        inspector: Inspector,
    ) -> Tuple[bool, Optional[TablePartition]]:
        """
        check if the table is partitioned table and return the partition details
        """
        return False, None  # By default the table will be a Regular Table

    def yield_tag(
        self, schema_name: str
    ) -> Iterable[Either[OMetaTagAndClassification]]:
        """
        We don't have a generic source implementation for handling tags.

        Each source should implement its own when needed
        """

    def get_stored_procedures(self) -> Iterable[Any]:
        """Not implemented"""

    def yield_stored_procedure(
        self, stored_procedure: Any
    ) -> Iterable[Either[CreateStoredProcedureRequest]]:
        """Not implemented"""

    def get_stored_procedure_queries(self) -> Iterable[QueryByProcedure]:
        """Not Implemented"""

    def yield_procedure_lineage_and_queries(
        self,
    ) -> Iterable[Either[Union[AddLineageRequest, CreateQueryRequest]]]:
        """Not Implemented"""
        yield from []

    @calculate_execution_time_generator
    def yield_table(
        self, table_name_and_type: Tuple[str, str]
    ) -> Iterable[Either[CreateTableRequest]]:
        """
        From topology.
        Prepare a table request and pass it to the sink
        """
        table_name, table_type = table_name_and_type
        schema_name = self.context.database_schema.name.__root__
        try:
            (
                columns,
                table_constraints,
                foreign_columns,
            ) = self.get_columns_and_constraints(
                schema_name=schema_name,
                table_name=table_name,
                db_name=self.context.database.name.__root__,
                inspector=self.inspector,
            )

            view_definition = self.get_view_definition(
                table_type=table_type,
                table_name=table_name,
                schema_name=schema_name,
                inspector=self.inspector,
            )
            table_constraints = self.update_table_constraints(
                table_constraints, foreign_columns
            )
            table_request = CreateTableRequest(
                name=table_name,
                tableType=table_type,
                description=self.get_table_description(
                    schema_name=schema_name,
                    table_name=table_name,
                    inspector=self.inspector,
                ),
                columns=columns,
                tableConstraints=table_constraints,
                viewDefinition=view_definition,
                databaseSchema=self.context.database_schema.fullyQualifiedName,
                tags=self.get_tag_labels(
                    table_name=table_name
                ),  # Pick tags from context info, if any
                sourceUrl=self.get_source_url(
                    table_name=table_name,
                    schema_name=schema_name,
                    database_name=self.context.database.name.__root__,
                    table_type=table_type,
                ),
            )

            is_partitioned, partition_details = self.get_table_partition_details(
                table_name=table_name, schema_name=schema_name, inspector=self.inspector
            )
            if is_partitioned:
                table_request.tableType = TableType.Partitioned.value
                table_request.tablePartition = partition_details

            yield Either(right=table_request)

            # Register the request that we'll handle during the deletion checks
            self.register_record(table_request=table_request)

            # Flag view as visited
            if table_type == TableType.View or view_definition:
                table_view = TableView.parse_obj(
                    {
                        "table_name": table_name,
                        "schema_name": schema_name,
                        "db_name": self.context.database.name.__root__,
                        "view_definition": view_definition,
                    }
                )
                self.context.table_views.append(table_view)

        except Exception as exc:
            error = f"Unexpected exception to yield table [{table_name}]: {exc}"
            yield Either(
                left=StackTraceError(
                    name=table_name, error=error, stack_trace=traceback.format_exc()
                )
            )

    def yield_view_lineage(self) -> Iterable[Either[AddLineageRequest]]:
        logger.info("Processing Lineage for Views")
        for view in [
            v for v in self.context.table_views if v.view_definition is not None
        ]:
            yield from get_view_lineage(
                view=view,
                metadata=self.metadata,
                service_name=self.context.database_service.name.__root__,
                connection_type=self.service_connection.type.value,
                timeout_seconds=self.source_config.queryParsingTimeoutLimit,
            )

    def _get_foreign_constraints(self, foreign_columns) -> List[TableConstraint]:
        """
        Search the referred table for foreign constraints
        and get referred column fqn
        """

        foreign_constraints = []
        for column in foreign_columns:
            referred_column_fqns = []
            referred_table = fqn.search_table_from_es(
                metadata=self.metadata,
                table_name=column.get("referred_table"),
                schema_name=column.get("referred_schema"),
                database_name=None,
                service_name=self.context.database_service.name.__root__,
            )
            if referred_table:
                for referred_column in column.get("referred_columns"):
                    col_fqn = get_column_fqn(
                        table_entity=referred_table, column=referred_column
                    )
                    if col_fqn:
                        referred_column_fqns.append(col_fqn)
            else:
                # do not build partial foreign constraint. It will updated in next run.
                continue
            foreign_constraints.append(
                TableConstraint(
                    constraintType=ConstraintType.FOREIGN_KEY,
                    columns=column.get("constrained_columns"),
                    referredColumns=referred_column_fqns,
                )
            )

        return foreign_constraints

    def update_table_constraints(
        self, table_constraints, foreign_columns
    ) -> List[TableConstraint]:
        """
        From topology.
        process the table constraints of all tables
        """
        foreign_table_constraints = self._get_foreign_constraints(foreign_columns)
        if foreign_table_constraints:
            if table_constraints:
                table_constraints.extend(foreign_table_constraints)
            else:
                table_constraints = foreign_table_constraints
        return table_constraints

    @property
    def connection(self) -> Connection:
        """
        Return the SQLAlchemy connection
        """
        if not self._connection:
            self._connection = self.engine.connect()

        return self._connection

    def close(self):
        if self.connection is not None:
            self.connection.close()
        self.engine.dispose()

    def fetch_table_tags(
        self,
        table_name: str,
        schema_name: str,
        inspector: Inspector,
    ) -> None:
        """
        Method to fetch tags associated with table
        """

    def standardize_table_name(self, schema_name: str, table: str) -> str:
        """
        This method is interesting to be maintained in case
        some connector, such as BigQuery, needs to perform
        some added logic here.

        Returning `table` is just the default implementation.
        """
        return table

    def get_source_url(
        self,
        database_name: Optional[str] = None,
        schema_name: Optional[str] = None,
        table_name: Optional[str] = None,
        table_type: Optional[TableType] = None,
    ) -> Optional[str]:
        """
        By default the source url is not supported for
        """<|MERGE_RESOLUTION|>--- conflicted
+++ resolved
@@ -14,12 +14,7 @@
 import traceback
 from abc import ABC
 from copy import deepcopy
-<<<<<<< HEAD
-from typing import Any, Dict, Iterable, List, Optional, Tuple
-=======
-from typing import Any, Iterable, List, Optional, Tuple, Union
->>>>>>> 65362c74
-
+from typing import Any, Dict, Iterable, List, Optional, Tuple,Union
 from pydantic import BaseModel
 from sqlalchemy.engine import Connection
 from sqlalchemy.engine.base import Engine
